//! Consensus check functions

use super::*;
use chrono::{DateTime, Utc};
use zebra_chain::{
    block::{Block, Header},
    work::equihash,
};

use std::convert::TryInto;
use zebra_chain::parameters::{Network, NetworkUpgrade::*};

use crate::parameters::Params;

/// Check that there is exactly one coinbase transaction in `Block`, and that
/// the coinbase transaction is the first transaction in the block.
///
/// "The first (and only the first) transaction in a block is a coinbase
/// transaction, which collects and spends any miner subsidy and transaction
/// fees paid by transactions included in this block." [§3.10][3.10]
///
/// [3.10]: https://zips.z.cash/protocol/protocol.pdf#coinbasetransactions
pub fn is_coinbase_first(block: &Block) -> Result<(), Error> {
    let first = block
        .transactions
        .get(0)
        .ok_or("block has no transactions")?;
    let mut rest = block.transactions.iter().skip(1);
    if !first.is_coinbase() {
        return Err("first transaction must be coinbase".into());
    }
    if rest.any(|tx| tx.contains_coinbase_input()) {
        return Err("coinbase input found in non-coinbase transaction".into());
    }
    Ok(())
}

<<<<<<< HEAD
/// [3.9]: https://zips.z.cash/protocol/protocol.pdf#subsidyconcepts
pub fn is_subsidy_correct(block: &Block) -> Result<(), Error> {
    let height = block.coinbase_height().unwrap();

    let coinbase = block.transactions.get(0).ok_or("no coinbase transaction")?;
    let outputs = coinbase.outputs();

    // Todo: we need the network here.
    let network = Network::Mainnet;

    let canopy_height = Canopy.activation_height(network).ok_or("no canopy")?;
    if height >= canopy_height {
        // dont validate canopy yet
        return Ok(());
    }

    // validate founders reward and miner subsidy
    if height > block::Height(0) && height <= block::Height(Params::LAST_FOUNDER_REWARD_HEIGHT) {
        let block_subsidy = subsidies::block_subsidy(height, Network::Mainnet);
        let miner_subsidy = subsidies::miner_subsidy(height, Network::Mainnet);
        let mut valid_founders: bool = false;
        let mut valid_miner: bool = false;
        for o in outputs {
            let value: i64 = o.value.try_into().unwrap();
            if value == block_subsidy as i64 / 5 {
                valid_founders = true;
            } else if value == miner_subsidy as i64 {
                valid_miner = true;
            }
        }
        if valid_founders && valid_miner {
            return Ok(());
        }
    }
    Err("error in the validation")?
=======
/// Returns true if the header is valid based on its `EquihashSolution`
pub fn is_equihash_solution_valid(header: &Header) -> Result<(), equihash::Error> {
    header.solution.check(&header)
}

/// Check if `header.time` is less than or equal to
/// 2 hours in the future, according to the node's local clock (`now`).
///
/// This is a non-deterministic rule, as clocks vary over time, and
/// between different nodes.
///
/// "In addition, a full validator MUST NOT accept blocks with nTime
/// more than two hours in the future according to its clock. This
/// is not strictly a consensus rule because it is nondeterministic,
/// and clock time varies between nodes. Also note that a block that
/// is rejected by this rule at a given point in time may later be
/// accepted." [§7.5][7.5]
///
/// [7.5]: https://zips.z.cash/protocol/protocol.pdf#blockheader
pub fn is_time_valid_at(header: &Header, now: DateTime<Utc>) -> Result<(), Error> {
    header.is_time_valid_at(now)
>>>>>>> fc3aaacd
}<|MERGE_RESOLUTION|>--- conflicted
+++ resolved
@@ -35,7 +35,6 @@
     Ok(())
 }
 
-<<<<<<< HEAD
 /// [3.9]: https://zips.z.cash/protocol/protocol.pdf#subsidyconcepts
 pub fn is_subsidy_correct(block: &Block) -> Result<(), Error> {
     let height = block.coinbase_height().unwrap();
@@ -71,7 +70,7 @@
         }
     }
     Err("error in the validation")?
-=======
+}
 /// Returns true if the header is valid based on its `EquihashSolution`
 pub fn is_equihash_solution_valid(header: &Header) -> Result<(), equihash::Error> {
     header.solution.check(&header)
@@ -93,5 +92,4 @@
 /// [7.5]: https://zips.z.cash/protocol/protocol.pdf#blockheader
 pub fn is_time_valid_at(header: &Header, now: DateTime<Utc>) -> Result<(), Error> {
     header.is_time_valid_at(now)
->>>>>>> fc3aaacd
 }