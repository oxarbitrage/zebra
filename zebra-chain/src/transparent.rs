//! Transparent-related (Bitcoin-inherited) functionality.
#![allow(clippy::unit_arg)]

mod address;
mod keys;
mod script;
mod serialize;
mod utxo;

pub use address::Address;
pub use script::Script;
pub use utxo::{new_ordered_outputs, new_outputs, utxos_from_ordered_utxos, OrderedUtxo, Utxo};

#[cfg(any(test, feature = "proptest-impl"))]
use proptest_derive::Arbitrary;

#[cfg(any(test, feature = "proptest-impl"))]
mod arbitrary;
#[cfg(test)]
mod prop;

use crate::{
    amount::{Amount, NegativeAllowed, NonNegative},
    block, transaction,
};

use std::collections::HashMap;

/// Arbitrary data inserted by miners into a coinbase transaction.
#[derive(Clone, Eq, PartialEq, Serialize, Deserialize)]
pub struct CoinbaseData(
    /// Invariant: this vec, together with the coinbase height, must be less than
    /// 100 bytes. We enforce this by only constructing CoinbaseData fields by
    /// parsing blocks with 100-byte data fields. When we implement block
    /// creation, we should provide a constructor for the coinbase data field
    /// that restricts it to 95 = 100 -1 -4 bytes (safe for any block height up
    /// to 500_000_000).
    pub(super) Vec<u8>,
);

#[cfg(any(test, feature = "proptest-impl"))]
impl CoinbaseData {
    /// Create a new `CoinbaseData` containing `data`.
    ///
    /// Only for use in tests.
    pub fn new(data: Vec<u8>) -> CoinbaseData {
        CoinbaseData(data)
    }
}

impl AsRef<[u8]> for CoinbaseData {
    fn as_ref(&self) -> &[u8] {
        self.0.as_ref()
    }
}

impl std::fmt::Debug for CoinbaseData {
    fn fmt(&self, f: &mut std::fmt::Formatter<'_>) -> std::fmt::Result {
        let escaped = String::from_utf8(
            self.0
                .iter()
                .cloned()
                .flat_map(std::ascii::escape_default)
                .collect(),
        )
        .expect("ascii::escape_default produces utf8");
        f.debug_tuple("CoinbaseData").field(&escaped).finish()
    }
}

/// OutPoint
///
/// A particular transaction output reference.
#[derive(Copy, Clone, Debug, Eq, PartialEq, Serialize, Deserialize, Hash)]
#[cfg_attr(any(test, feature = "proptest-impl"), derive(Arbitrary))]
pub struct OutPoint {
    /// References the transaction that contains the UTXO being spent.
    pub hash: transaction::Hash,

    /// Identifies which UTXO from that transaction is referenced; the
    /// first output is 0, etc.
    pub index: u32,
}

/// A transparent input to a transaction.
#[derive(Clone, Debug, Eq, PartialEq, Serialize, Deserialize)]
pub enum Input {
    /// A reference to an output of a previous transaction.
    PrevOut {
        /// The previous output transaction reference.
        outpoint: OutPoint,
        /// The script that authorizes spending `outpoint`.
        unlock_script: Script,
        /// The sequence number for the output.
        sequence: u32,
    },
    /// New coins created by the block reward.
    Coinbase {
        /// The height of this block.
        height: block::Height,
        /// Free data inserted by miners after the block height.
        data: CoinbaseData,
        /// The sequence number for the output.
        sequence: u32,
    },
}

impl Input {
<<<<<<< HEAD
    /// Get the value balance of this input.
    pub fn value_balance(
        &self,
        ordered_utxos: &HashMap<OutPoint, utxo::OrderedUtxo>,
    ) -> Result<Amount<NegativeAllowed>, InputError> {
        match self {
            Input::PrevOut { outpoint, .. } => {
                let utxos = utxos_from_ordered_utxos(ordered_utxos.clone());
                if utxos.contains_key(outpoint) {
                    Ok(utxos[outpoint]
                        .output
                        .value
                        .constrain()
                        .expect("conversion from NonNegative to NegativeAllowed is always valid"))
                } else {
                    Err(InputError::NotEnoughUtxos)
                }
            }
            Input::Coinbase { .. } => Err(InputError::NoCoinBaseAllowed),
        }
    }
}

#[allow(dead_code, missing_docs)]
#[derive(thiserror::Error, Debug, PartialEq)]
pub enum InputError {
    #[error("utxos needed not found")]
    NotEnoughUtxos,

    #[error("transaction is coinbase")]
    NoCoinBaseAllowed,
=======
    /// If this is a `PrevOut` input, returns this input's outpoint.
    /// Otherwise, returns `None`.
    pub fn outpoint(&self) -> Option<OutPoint> {
        if let Input::PrevOut { outpoint, .. } = self {
            Some(*outpoint)
        } else {
            None
        }
    }

    /// Set this input's outpoint.
    ///
    /// Should only be called on `PrevOut` inputs.
    ///
    /// # Panics
    ///
    /// If `self` is a coinbase input.
    #[cfg(any(test, feature = "proptest-impl"))]
    pub fn set_outpoint(&mut self, new_outpoint: OutPoint) {
        if let Input::PrevOut {
            ref mut outpoint, ..
        } = self
        {
            *outpoint = new_outpoint;
        } else {
            unreachable!("unexpected variant: Coinbase Inputs do not have OutPoints");
        }
    }
>>>>>>> e6e03247
}

/// A transparent output from a transaction.
///
/// The most fundamental building block of a transaction is a
/// transaction output -- the ZEC you own in your "wallet" is in
/// fact a subset of unspent transaction outputs (or "UTXO"s) of the
/// global UTXO set.
///
/// UTXOs are indivisible, discrete units of value which can only be
/// consumed in their entirety. Thus, if I want to send you 1 ZEC and
/// I only own one UTXO worth 2 ZEC, I would construct a transaction
/// that spends my UTXO and sends 1 ZEC to you and 1 ZEC back to me
/// (just like receiving change).
#[derive(Clone, Debug, Eq, PartialEq, Serialize, Deserialize, Hash)]
#[cfg_attr(any(test, feature = "proptest-impl"), derive(Arbitrary))]
pub struct Output {
    /// Transaction value.
    // At https://en.bitcoin.it/wiki/Protocol_documentation#tx, this is an i64.
    pub value: Amount<NonNegative>,

    /// The lock script defines the conditions under which this output can be spent.
    pub lock_script: Script,
}

impl Output {
    /// Get the value balance of this output
    pub fn value_balance(&self) -> Amount<NegativeAllowed> {
        self.value.constrain().expect("always correct")
    }
}<|MERGE_RESOLUTION|>--- conflicted
+++ resolved
@@ -106,7 +106,35 @@
 }
 
 impl Input {
-<<<<<<< HEAD
+    /// If this is a `PrevOut` input, returns this input's outpoint.
+    /// Otherwise, returns `None`.
+    pub fn outpoint(&self) -> Option<OutPoint> {
+        if let Input::PrevOut { outpoint, .. } = self {
+            Some(*outpoint)
+        } else {
+            None
+        }
+    }
+
+    /// Set this input's outpoint.
+    ///
+    /// Should only be called on `PrevOut` inputs.
+    ///
+    /// # Panics
+    ///
+    /// If `self` is a coinbase input.
+    #[cfg(any(test, feature = "proptest-impl"))]
+    pub fn set_outpoint(&mut self, new_outpoint: OutPoint) {
+        if let Input::PrevOut {
+            ref mut outpoint, ..
+        } = self
+        {
+            *outpoint = new_outpoint;
+        } else {
+            unreachable!("unexpected variant: Coinbase Inputs do not have OutPoints");
+        }
+    }
+
     /// Get the value balance of this input.
     pub fn value_balance(
         &self,
@@ -138,36 +166,6 @@
 
     #[error("transaction is coinbase")]
     NoCoinBaseAllowed,
-=======
-    /// If this is a `PrevOut` input, returns this input's outpoint.
-    /// Otherwise, returns `None`.
-    pub fn outpoint(&self) -> Option<OutPoint> {
-        if let Input::PrevOut { outpoint, .. } = self {
-            Some(*outpoint)
-        } else {
-            None
-        }
-    }
-
-    /// Set this input's outpoint.
-    ///
-    /// Should only be called on `PrevOut` inputs.
-    ///
-    /// # Panics
-    ///
-    /// If `self` is a coinbase input.
-    #[cfg(any(test, feature = "proptest-impl"))]
-    pub fn set_outpoint(&mut self, new_outpoint: OutPoint) {
-        if let Input::PrevOut {
-            ref mut outpoint, ..
-        } = self
-        {
-            *outpoint = new_outpoint;
-        } else {
-            unreachable!("unexpected variant: Coinbase Inputs do not have OutPoints");
-        }
-    }
->>>>>>> e6e03247
 }
 
 /// A transparent output from a transaction.
