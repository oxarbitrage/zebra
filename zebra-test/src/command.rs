--- conflicted
+++ resolved
@@ -6,7 +6,9 @@
 use std::{env, fs};
 use tempdir::TempDir;
 
-<<<<<<< HEAD
+#[cfg(unix)]
+use std::os::unix::process::ExitStatusExt;
+
 /// Config file to change default addresses and ports
 static TEST_CONFIG: &str = "[metrics]
 endpoint_addr = '127.0.0.1:0'
@@ -15,10 +17,6 @@
 [tracing]
 endpoint_addr = '127.0.0.1:0'
 ";
-=======
-#[cfg(unix)]
-use std::os::unix::process::ExitStatusExt;
->>>>>>> 70597c1d
 
 /// Runs a command in a TempDir
 pub fn test_cmd(path: &str) -> Result<(Command, impl Drop)> {
@@ -26,18 +24,17 @@
     let mut cmd = Command::new(path);
     cmd.current_dir(dir.path());
 
-<<<<<<< HEAD
     // Write our config file to the temp dir
     use std::{fs::File, io::Write};
     File::create(dir.path().join("zebrad.toml"))
         .expect("must be able to open config file")
         .write_all(TEST_CONFIG.as_bytes())
         .expect("must be able to write config data");
-=======
+
+    // Create and set a state dir
     let state_dir = dir.path().join("state");
     fs::create_dir(&state_dir)?;
     env::set_var("ZEBRAD_CACHE_DIR", state_dir);
->>>>>>> 70597c1d
 
     Ok((cmd, dir))
 }
