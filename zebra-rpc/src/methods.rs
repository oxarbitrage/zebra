--- conflicted
+++ resolved
@@ -179,12 +179,12 @@
     ///
     /// - `hash_or_height`: (string, required, example="1") The hash or height for the block to be returned.
     /// - `verbose`: (bool, optional, default=false, example=true) false for hex encoded data, true for a json object
-    #[rpc(name = "getblockheader")]
-    fn get_block_header(
+    #[method(name = "getblockheader")]
+    async fn get_block_header(
         &self,
         hash_or_height: String,
         verbose: Option<bool>,
-    ) -> BoxFuture<Result<GetBlockHeader>>;
+    ) -> RpcResult<GetBlockHeader>;
 
     /// Returns the hash of the current best blockchain tip block, as a [`GetBlockHash`] JSON string.
     ///
@@ -567,14 +567,11 @@
             .await
             .map_server_error()?;
 
-<<<<<<< HEAD
-        let zebra_state::ReadResponse::BlockHeader(block_header) = response else {
+        let zebra_state::ReadResponse::BlockHeader { header, .. } = response else {
             unreachable!("unmatched response to a BlockHeader request")
         };
 
-        let tip_block_time = block_header
-            .ok_or_server_error("unexpectedly could not read best chain tip block header")?
-            .time;
+        let tip_block_time = header.time;
 
         let now = Utc::now();
         let zebra_estimated_height =
@@ -592,30 +589,6 @@
         } else {
             zebra_estimated_height
         };
-=======
-            let zebra_state::ReadResponse::BlockHeader { header, .. } = response else {
-                unreachable!("unmatched response to a BlockHeader request")
-            };
-
-            let tip_block_time = header.time;
-
-            let now = Utc::now();
-            let zebra_estimated_height =
-                NetworkChainTipHeightEstimator::new(tip_block_time, tip_height, &network)
-                    .estimate_height_at(now);
-
-            // If we're testing the mempool, force the estimated height to be the actual tip height, otherwise,
-            // check if the estimated height is below Zebra's latest tip height, or if the latest tip's block time is
-            // later than the current time on the local clock.
-            let estimated_height = if tip_block_time > now
-                || zebra_estimated_height < tip_height
-                || debug_force_finished_sync
-            {
-                tip_height
-            } else {
-                zebra_estimated_height
-            };
->>>>>>> 3983428a
 
         // `upgrades` object
         //
@@ -834,10 +807,6 @@
                     }
                 }
             };
-
-            // TODO:  look up the height if we only have a hash,
-            //        this needs a new state request for the height -> hash index
-            let height = hash_or_height.height();
 
             // # Concurrency
             //
@@ -858,39 +827,6 @@
                 zebra_state::ReadRequest::OrchardTree(hash.into()),
                 // Get block confirmations from the block height index
                 //
-<<<<<<< HEAD
-=======
-                // All possible responses are valid, even if the best chain changes. Clients
-                // must be able to handle chain forks, including a hash for a block that is
-                // later discovered to be on a side chain.
-
-                let should_read_block_header = verbosity == 2;
-
-                let hash = match hash_or_height {
-                    HashOrHeight::Hash(hash) => hash,
-                    HashOrHeight::Height(height) => {
-                        let request = zebra_state::ReadRequest::BestChainBlockHash(height);
-                        let response = state
-                            .ready()
-                            .and_then(|service| service.call(request))
-                            .await
-                            .map_server_error()?;
-
-                        match response {
-                            zebra_state::ReadResponse::BlockHash(Some(hash)) => hash,
-                            zebra_state::ReadResponse::BlockHash(None) => {
-                                return Err(Error {
-                                    code: MISSING_BLOCK_ERROR_CODE,
-                                    message: "block height not in best chain".to_string(),
-                                    data: None,
-                                })
-                            }
-                            _ => unreachable!("unmatched response to a block hash request"),
-                        }
-                    }
-                };
-
->>>>>>> 3983428a
                 // # Concurrency
                 //
                 // All possible responses are valid, even if a block is added to the chain, or
@@ -921,27 +857,12 @@
                 _ => unreachable!("unmatched response to a transaction_ids_for_block request"),
             };
 
-<<<<<<< HEAD
             let sapling_tree_response = futs.next().await.expect("`futs` should not be empty");
             let sapling_note_commitment_tree_count =
                 match sapling_tree_response.map_server_error()? {
                     zebra_state::ReadResponse::SaplingTree(Some(nct)) => nct.count(),
                     zebra_state::ReadResponse::SaplingTree(None) => 0,
                     _ => unreachable!("unmatched response to a SaplingTree request"),
-=======
-                let (time, height) = if should_read_block_header {
-                    let block_header_response =
-                        futs.next().await.expect("`futs` should not be empty");
-
-                    match block_header_response.map_server_error()? {
-                        zebra_state::ReadResponse::BlockHeader { header, height, .. } => {
-                            (Some(header.time.timestamp()), Some(height))
-                        }
-                        _ => unreachable!("unmatched response to a BlockHeader request"),
-                    }
-                } else {
-                    (None, hash_or_height.height())
->>>>>>> 3983428a
                 };
 
             let orchard_tree_response = futs.next().await.expect("`futs` should not be empty");
@@ -964,20 +885,17 @@
                 _ => unreachable!("unmatched response to a depth request"),
             };
 
-            let time = if should_read_block_header {
+            let (time, height) = if should_read_block_header {
                 let block_header_response = futs.next().await.expect("`futs` should not be empty");
 
                 match block_header_response.map_server_error()? {
-                    zebra_state::ReadResponse::BlockHeader(header) => Some(
-                        header
-                            .ok_or_server_error("Block not found")?
-                            .time
-                            .timestamp(),
-                    ),
+                    zebra_state::ReadResponse::BlockHeader { header, height, .. } => {
+                        (Some(header.time.timestamp()), Some(height))
+                    }
                     _ => unreachable!("unmatched response to a BlockHeader request"),
                 }
             } else {
-                None
+                (None, hash_or_height.height())
             };
 
             let sapling = SaplingTrees {
@@ -1007,108 +925,100 @@
         }
     }
 
-<<<<<<< HEAD
-    fn get_best_block_hash(&self) -> RpcResult<GetBlockHash> {
-=======
-    fn get_block_header(
+    async fn get_block_header(
         &self,
         hash_or_height: String,
         verbose: Option<bool>,
-    ) -> BoxFuture<Result<GetBlockHeader>> {
+    ) -> RpcResult<GetBlockHeader> {
         let state = self.state.clone();
         let verbose = verbose.unwrap_or(true);
         let network = self.network.clone();
 
-        async move {
-            let hash_or_height: HashOrHeight = hash_or_height.parse().map_server_error()?;
-            let zebra_state::ReadResponse::BlockHeader {
-                header,
-                hash,
-                height,
-                next_block_hash,
-            } = state
+        let hash_or_height: HashOrHeight = hash_or_height.parse().map_server_error()?;
+        let zebra_state::ReadResponse::BlockHeader {
+            header,
+            hash,
+            height,
+            next_block_hash,
+        } = state
+            .clone()
+            .oneshot(zebra_state::ReadRequest::BlockHeader(hash_or_height))
+            .await
+            .map_server_error()?
+        else {
+            panic!("unexpected response to BlockHeader request")
+        };
+
+        let response = if !verbose {
+            GetBlockHeader::Raw(HexData(header.zcash_serialize_to_vec().map_server_error()?))
+        } else {
+            let zebra_state::ReadResponse::SaplingTree(sapling_tree) = state
                 .clone()
-                .oneshot(zebra_state::ReadRequest::BlockHeader(hash_or_height))
+                .oneshot(zebra_state::ReadRequest::SaplingTree(hash_or_height))
                 .await
                 .map_server_error()?
             else {
-                panic!("unexpected response to BlockHeader request")
+                panic!("unexpected response to SaplingTree request")
             };
 
-            let response = if !verbose {
-                GetBlockHeader::Raw(HexData(header.zcash_serialize_to_vec().map_server_error()?))
+            // This could be `None` if there's a chain reorg between state queries.
+            let sapling_tree = sapling_tree.ok_or_server_error("missing sapling tree for block")?;
+
+            let zebra_state::ReadResponse::Depth(depth) = state
+                .clone()
+                .oneshot(zebra_state::ReadRequest::Depth(hash))
+                .await
+                .map_server_error()?
+            else {
+                panic!("unexpected response to SaplingTree request")
+            };
+
+            // From <https://zcash.github.io/rpc/getblock.html>
+            // TODO: Deduplicate const definition, consider refactoring this to avoid duplicate logic
+            const NOT_IN_BEST_CHAIN_CONFIRMATIONS: i64 = -1;
+
+            // Confirmations are one more than the depth.
+            // Depth is limited by height, so it will never overflow an i64.
+            let confirmations = depth
+                .map(|depth| i64::from(depth) + 1)
+                .unwrap_or(NOT_IN_BEST_CHAIN_CONFIRMATIONS);
+
+            let mut nonce = *header.nonce;
+            nonce.reverse();
+
+            let final_sapling_root: [u8; 32] = if sapling_tree.position().is_some() {
+                let mut root: [u8; 32] = sapling_tree.root().into();
+                root.reverse();
+                root
             } else {
-                let zebra_state::ReadResponse::SaplingTree(sapling_tree) = state
-                    .clone()
-                    .oneshot(zebra_state::ReadRequest::SaplingTree(hash_or_height))
-                    .await
-                    .map_server_error()?
-                else {
-                    panic!("unexpected response to SaplingTree request")
-                };
-
-                // This could be `None` if there's a chain reorg between state queries.
-                let sapling_tree =
-                    sapling_tree.ok_or_server_error("missing sapling tree for block")?;
-
-                let zebra_state::ReadResponse::Depth(depth) = state
-                    .clone()
-                    .oneshot(zebra_state::ReadRequest::Depth(hash))
-                    .await
-                    .map_server_error()?
-                else {
-                    panic!("unexpected response to SaplingTree request")
-                };
-
-                // From <https://zcash.github.io/rpc/getblock.html>
-                // TODO: Deduplicate const definition, consider refactoring this to avoid duplicate logic
-                const NOT_IN_BEST_CHAIN_CONFIRMATIONS: i64 = -1;
-
-                // Confirmations are one more than the depth.
-                // Depth is limited by height, so it will never overflow an i64.
-                let confirmations = depth
-                    .map(|depth| i64::from(depth) + 1)
-                    .unwrap_or(NOT_IN_BEST_CHAIN_CONFIRMATIONS);
-
-                let mut nonce = *header.nonce;
-                nonce.reverse();
-
-                let final_sapling_root: [u8; 32] = if sapling_tree.position().is_some() {
-                    let mut root: [u8; 32] = sapling_tree.root().into();
-                    root.reverse();
-                    root
-                } else {
-                    [0; 32]
-                };
-
-                let difficulty = header.difficulty_threshold.relative_to_network(&network);
-
-                let block_header = GetBlockHeaderObject {
-                    hash: GetBlockHash(hash),
-                    confirmations,
-                    height,
-                    version: header.version,
-                    merkle_root: header.merkle_root,
-                    final_sapling_root,
-                    time: header.time.timestamp(),
-                    nonce,
-                    solution: header.solution,
-                    bits: header.difficulty_threshold,
-                    difficulty,
-                    previous_block_hash: GetBlockHash(header.previous_block_hash),
-                    next_block_hash: next_block_hash.map(GetBlockHash),
-                };
-
-                GetBlockHeader::Object(Box::new(block_header))
+                [0; 32]
             };
 
-            Ok(response)
-        }
-        .boxed()
-    }
-
-    fn get_best_block_hash(&self) -> Result<GetBlockHash> {
->>>>>>> 3983428a
+            let difficulty = header.difficulty_threshold.relative_to_network(&network);
+
+            let block_header = GetBlockHeaderObject {
+                hash: GetBlockHash(hash),
+                confirmations,
+                height,
+                version: header.version,
+                merkle_root: header.merkle_root,
+                final_sapling_root,
+                time: header.time.timestamp(),
+                nonce,
+                solution: header.solution,
+                bits: header.difficulty_threshold,
+                difficulty,
+                previous_block_hash: GetBlockHash(header.previous_block_hash),
+                next_block_hash: next_block_hash.map(GetBlockHash),
+            };
+
+            GetBlockHeader::Object(Box::new(block_header))
+        };
+
+        Ok(response)
+    }
+
+    fn get_best_block_hash(&self) -> RpcResult<GetBlockHash> {
         self.latest_chain_tip
             .best_tip_hash()
             .map(GetBlockHash)
@@ -1149,11 +1059,11 @@
             .await
             .map_server_error()?;
 
-<<<<<<< HEAD
         match response {
             #[cfg(feature = "getblocktemplate-rpcs")]
             mempool::Response::FullTransactions {
                 mut transactions,
+                transaction_dependencies: _,
                 last_seen_tip_hash: _,
             } => {
                 // Sort transactions in descending order by fee/size, using hash in serialized byte order as a tie-breaker
@@ -1172,38 +1082,9 @@
                     .iter()
                     .map(|unmined_tx| unmined_tx.transaction.id.mined_id().encode_hex())
                     .collect();
-=======
-            match response {
-                #[cfg(feature = "getblocktemplate-rpcs")]
-                mempool::Response::FullTransactions {
-                    mut transactions,
-                    transaction_dependencies: _,
-                    last_seen_tip_hash: _,
-                } => {
-                    // Sort transactions in descending order by fee/size, using hash in serialized byte order as a tie-breaker
-                    transactions.sort_by_cached_key(|tx| {
-                        // zcashd uses modified fee here but Zebra doesn't currently
-                        // support prioritizing transactions
-                        std::cmp::Reverse((
-                            i64::from(tx.miner_fee) as u128 * MAX_BLOCK_BYTES as u128
-                                / tx.transaction.size as u128,
-                            // transaction hashes are compared in their serialized byte-order.
-                            tx.transaction.id.mined_id(),
-                        ))
-                    });
-
-                    let tx_ids: Vec<String> = transactions
-                        .iter()
-                        .map(|unmined_tx| unmined_tx.transaction.id.mined_id().encode_hex())
-                        .collect();
-
-                    Ok(tx_ids)
-                }
->>>>>>> 3983428a
 
                 Ok(tx_ids)
             }
-
             mempool::Response::TransactionIds(unmined_transaction_ids) => {
                 let mut tx_ids: Vec<String> = unmined_transaction_ids
                     .iter()
@@ -1215,7 +1096,6 @@
 
                 Ok(tx_ids)
             }
-
             _ => unreachable!("unmatched response to a transactionids request"),
         }
     }
