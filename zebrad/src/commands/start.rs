--- conflicted
+++ resolved
@@ -79,11 +79,8 @@
                 setup_rx,
                 state.clone(),
                 chain_verifier.clone(),
-<<<<<<< HEAD
+                tx_verifier.clone(),
                 mempool,
-=======
-                tx_verifier.clone(),
->>>>>>> 44ac0677
             ));
 
         let (peer_set, address_book) =
