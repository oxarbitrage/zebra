//! Zebra mempool.

use std::{
    collections::HashSet,
    future::Future,
    iter,
    pin::Pin,
    task::{Context, Poll},
};

use futures::{future::FutureExt, stream::Stream};
use tokio::sync::watch;
use tower::{buffer::Buffer, timeout::Timeout, util::BoxService, Service};

use zebra_chain::{
    chain_tip::ChainTip,
    transaction::{UnminedTx, UnminedTxId},
};
use zebra_consensus::{error::TransactionError, transaction};
use zebra_network as zn;
use zebra_state as zs;
use zebra_state::{ChainTipChange, TipAction};

pub use crate::BoxError;

mod crawler;
pub mod downloads;
mod error;
pub mod gossip;
mod storage;

#[cfg(test)]
mod tests;

pub use self::crawler::Crawler;
pub use self::error::MempoolError;
pub use self::storage::{
    ExactTipRejectionError, SameEffectsChainRejectionError, SameEffectsTipRejectionError,
};

#[cfg(test)]
pub use self::storage::tests::unmined_transactions_in_blocks;
pub use gossip::gossip_mempool_transaction_id;

use self::downloads::{
    Downloads as TxDownloads, Gossip, TransactionDownloadVerifyError, TRANSACTION_DOWNLOAD_TIMEOUT,
    TRANSACTION_VERIFY_TIMEOUT,
};

use super::sync::SyncStatus;

type Outbound = Buffer<BoxService<zn::Request, zn::Response, zn::BoxError>, zn::Request>;
type State = Buffer<BoxService<zs::Request, zs::Response, zs::BoxError>, zs::Request>;
type TxVerifier = Buffer<
    BoxService<transaction::Request, transaction::Response, TransactionError>,
    transaction::Request,
>;
type InboundTxDownloads = TxDownloads<Timeout<Outbound>, Timeout<TxVerifier>, State>;

#[derive(Debug, Eq, PartialEq)]
#[allow(dead_code)]
pub enum Request {
    TransactionIds,
    TransactionsById(HashSet<UnminedTxId>),
    RejectedTransactionIds(HashSet<UnminedTxId>),
    Queue(Vec<Gossip>),
}

#[derive(Debug)]
pub enum Response {
    Transactions(Vec<UnminedTx>),
    TransactionIds(Vec<UnminedTxId>),
    RejectedTransactionIds(Vec<UnminedTxId>),
    Queued(Vec<Result<(), MempoolError>>),
}

/// The state of the mempool.
///
/// Indicates wether it is enabled or disabled and, if enabled, contains
/// the necessary data to run it.
enum ActiveState {
    /// The Mempool is disabled.
    Disabled,
    /// The Mempool is enabled.
    Enabled {
        /// The Mempool storage itself.
        ///
        /// ##: Correctness: only components internal to the [`Mempool`] struct are allowed to
        /// inject transactions into `storage`, as transactions must be verified beforehand.
        storage: storage::Storage,
        /// The transaction download and verify stream.
        tx_downloads: Pin<Box<InboundTxDownloads>>,
    },
}

/// Mempool async management and query service.
///
/// The mempool is the set of all verified transactions that this node is aware
/// of that have yet to be confirmed by the Zcash network. A transaction is
/// confirmed when it has been included in a block ('mined').
pub struct Mempool {
    /// The state of the mempool.
    active_state: ActiveState,

    /// Allows checking if we are near the tip to enable/disable the mempool.
    sync_status: SyncStatus,

    /// Allow efficient access to the best tip of the blockchain.
    latest_chain_tip: zs::LatestChainTip,
    /// Allows the detection of chain tip resets.
    chain_tip_change: ChainTipChange,

    /// Handle to the outbound service.
    /// Used to construct the transaction downloader.
    outbound: Outbound,

    /// Handle to the state service.
    /// Used to construct the transaction downloader.
    state: State,

    /// Handle to the transaction verifier service.
    /// Used to construct the transaction downloader.
    tx_verifier: TxVerifier,

    /// Sender part of a gossip transactions channel.
    /// Used to broadcast transaction ids to peers.
    transaction_sender: watch::Sender<HashSet<UnminedTxId>>,
}

impl Mempool {
    pub(crate) fn new(
        outbound: Outbound,
        state: State,
        tx_verifier: TxVerifier,
        sync_status: SyncStatus,
        latest_chain_tip: zs::LatestChainTip,
        chain_tip_change: ChainTipChange,
        transaction_sender: watch::Sender<HashSet<UnminedTxId>>,
    ) -> Self {
        Mempool {
            active_state: ActiveState::Disabled,
            sync_status,
            latest_chain_tip,
            chain_tip_change,
            outbound,
            state,
            tx_verifier,
            transaction_sender,
        }
    }

    /// Update the mempool state (enabled / disabled) depending on how close to
    /// the tip is the synchronization, including side effects to state changes.
    fn update_state(&mut self) {
        let is_close_to_tip = self.sync_status.is_close_to_tip();
        if self.is_enabled() == is_close_to_tip {
            // the active state is up to date
            return;
        }

        // Update enabled / disabled state
        if is_close_to_tip {
            let tx_downloads = Box::pin(TxDownloads::new(
                Timeout::new(self.outbound.clone(), TRANSACTION_DOWNLOAD_TIMEOUT),
                Timeout::new(self.tx_verifier.clone(), TRANSACTION_VERIFY_TIMEOUT),
                self.state.clone(),
            ));
            self.active_state = ActiveState::Enabled {
                storage: Default::default(),
                tx_downloads,
            };
        } else {
            self.active_state = ActiveState::Disabled
        }
    }

    /// Return whether the mempool is enabled or not.
    pub fn is_enabled(&self) -> bool {
        match self.active_state {
            ActiveState::Disabled => false,
            ActiveState::Enabled { .. } => true,
        }
    }

    /// Check if transaction should be downloaded and/or verified.
    ///
    /// If it is already in the mempool (or in its rejected list)
    /// then it shouldn't be downloaded/verified.
    fn should_download_or_verify(
        storage: &mut storage::Storage,
        txid: UnminedTxId,
    ) -> Result<(), MempoolError> {
        // Check if the transaction is already in the mempool.
        if storage.contains_transaction_exact(&txid) {
            return Err(MempoolError::InMempool);
        }
        if let Some(error) = storage.rejection_error(&txid) {
            return Err(error);
        }
        Ok(())
    }
}

impl Service<Request> for Mempool {
    type Response = Response;
    type Error = BoxError;
    type Future =
        Pin<Box<dyn Future<Output = Result<Self::Response, Self::Error>> + Send + 'static>>;

    fn poll_ready(&mut self, cx: &mut Context<'_>) -> Poll<Result<(), Self::Error>> {
        self.update_state();

        match &mut self.active_state {
            ActiveState::Enabled {
                storage,
                tx_downloads,
            } => {
                if let Some(tip_action) = self.chain_tip_change.last_tip_change() {
                    match tip_action {
                        // Clear the mempool and cancel downloads if there has been a chain tip reset.
                        TipAction::Reset { .. } => {
                            storage.clear();
                            tx_downloads.cancel_all();
                        }
                        // Cancel downloads/verifications/storage of transactions
                        // with the same mined IDs as recently mined transactions.
                        TipAction::Grow { block } => {
                            let mined_ids = block.transaction_hashes.iter().cloned().collect();
                            tx_downloads.cancel(&mined_ids);
                            storage.remove_same_effects(&mined_ids);
                            storage.clear_tip_rejections();
                        }
                    }
                }

                // Clean up completed download tasks and add to mempool if successful.
                // Also, send succesful transactions to peers.
                let mut inserted_txids = HashSet::new();
                while let Poll::Ready(Some(r)) = tx_downloads.as_mut().poll_next(cx) {
<<<<<<< HEAD
                    if let Ok(tx) = r {
                        // Storage handles conflicting transactions or a full mempool internally,
                        // so just ignore the storage result here
                        let _ = storage.insert(tx.clone());
                        // Save transaction ids that we will send to peers
                        inserted_txids.insert(tx.id);
                    }
=======
                    match r {
                        Ok(tx) => {
                            // Storage handles conflicting transactions or a full mempool internally,
                            // so just ignore the storage result here
                            let _ = storage.insert(tx);
                        }
                        Err((txid, e)) => {
                            reject_if_needed(storage, txid, e);
                            // TODO: should we also log the result?
                        }
                    };
>>>>>>> dd1f0a6d
                }
                // Send any newly inserted transactions to peers
                if !inserted_txids.is_empty() {
                    let _ = self.transaction_sender.send(inserted_txids)?;
                }

                // Remove expired transactions from the mempool.
                if let Some(tip_height) = self.latest_chain_tip.best_tip_height() {
                    remove_expired_transactions(storage, tip_height);
                }
            }
            ActiveState::Disabled => {
                // When the mempool is disabled we still return that the service is ready.
                // Otherwise, callers could block waiting for the mempool to be enabled,
                // which may not be the desired behavior.
            }
        }

        Poll::Ready(Ok(()))
    }

    /// Call the mempool service.
    ///
    /// Errors indicate that the peer has done something wrong or unexpected,
    /// and will cause callers to disconnect from the remote peer.
    #[instrument(name = "mempool", skip(self, req))]
    fn call(&mut self, req: Request) -> Self::Future {
        match &mut self.active_state {
            ActiveState::Enabled {
                storage,
                tx_downloads,
            } => match req {
                Request::TransactionIds => {
                    let res = storage.tx_ids().collect();
                    async move { Ok(Response::TransactionIds(res)) }.boxed()
                }
                Request::TransactionsById(ids) => {
                    let res = storage.transactions_exact(ids).cloned().collect();
                    async move { Ok(Response::Transactions(res)) }.boxed()
                }
                Request::RejectedTransactionIds(ids) => {
                    let res = storage.rejected_transactions(ids).collect();
                    async move { Ok(Response::RejectedTransactionIds(res)) }.boxed()
                }
                Request::Queue(gossiped_txs) => {
                    let rsp: Vec<Result<(), MempoolError>> = gossiped_txs
                        .into_iter()
                        .map(|gossiped_tx| {
                            Self::should_download_or_verify(storage, gossiped_tx.id())?;
                            tx_downloads.download_if_needed_and_verify(gossiped_tx)?;
                            Ok(())
                        })
                        .collect();
                    async move { Ok(Response::Queued(rsp)) }.boxed()
                }
            },
            ActiveState::Disabled => {
                // We can't return an error since that will cause a disconnection
                // by the peer connection handler. Therefore, return successful
                // empty responses.
                let resp = match req {
                    Request::TransactionIds => Response::TransactionIds(Default::default()),
                    Request::TransactionsById(_) => Response::Transactions(Default::default()),
                    Request::RejectedTransactionIds(_) => {
                        Response::RejectedTransactionIds(Default::default())
                    }
                    // Special case; we can signal the error inside the response.
                    Request::Queue(gossiped_txs) => Response::Queued(
                        iter::repeat(Err(MempoolError::Disabled))
                            .take(gossiped_txs.len())
                            .collect(),
                    ),
                };
                async move { Ok(resp) }.boxed()
            }
        }
    }
}

/// Remove transactions from the mempool if they have not been mined after a specified height.
///
/// https://zips.z.cash/zip-0203#specification
fn remove_expired_transactions(
    storage: &mut storage::Storage,
    tip_height: zebra_chain::block::Height,
) {
    let mut txid_set = HashSet::new();

    for t in storage.transactions() {
        if let Some(expiry_height) = t.transaction.expiry_height() {
            if tip_height >= expiry_height {
                txid_set.insert(t.id.mined_id());
            }
        }
    }

    // expiry height is effecting data, so we match by non-malleable TXID
    storage.remove_same_effects(&txid_set);
}

/// Add a transaction that failed download and verification to the rejected list
/// if needed, depending on the reason for the failure.
fn reject_if_needed(
    storage: &mut storage::Storage,
    txid: UnminedTxId,
    e: TransactionDownloadVerifyError,
) {
    match e {
        // Rejecting a transaction already in state would speed up further
        // download attempts without checking the state. However it would
        // make the reject list grow forever.
        // TODO: revisit after reviewing the rejected list cleanup criteria?
        // TODO: if we decide to reject it, then we need to pass the block hash
        // to State::Confirmed. This would require the zs::Response::Transaction
        // to include the hash, which would need to be implemented.
        TransactionDownloadVerifyError::InState |
        // An unknown error in the state service, better do nothing
        TransactionDownloadVerifyError::StateError(_) |
        // Sync has just started. Mempool shouldn't even be enabled, so will not
        // happen in practice.
        TransactionDownloadVerifyError::NoTip |
        // If download failed, do nothing; the crawler will end up trying to
        // download it again.
        TransactionDownloadVerifyError::DownloadFailed(_) |
        // If it was cancelled then a block was mined, or there was a network
        // upgrade, etc. No reason to reject it.
        TransactionDownloadVerifyError::Cancelled => {}
        // Consensus verification failed. Reject transaction to avoid
        // having to download and verify it again just for it to fail again.
        TransactionDownloadVerifyError::Invalid(e) => {
            storage.reject(txid, ExactTipRejectionError::FailedVerification(e).into())
        }
    }
}<|MERGE_RESOLUTION|>--- conflicted
+++ resolved
@@ -237,27 +237,19 @@
                 // Also, send succesful transactions to peers.
                 let mut inserted_txids = HashSet::new();
                 while let Poll::Ready(Some(r)) = tx_downloads.as_mut().poll_next(cx) {
-<<<<<<< HEAD
-                    if let Ok(tx) = r {
-                        // Storage handles conflicting transactions or a full mempool internally,
-                        // so just ignore the storage result here
-                        let _ = storage.insert(tx.clone());
-                        // Save transaction ids that we will send to peers
-                        inserted_txids.insert(tx.id);
-                    }
-=======
                     match r {
                         Ok(tx) => {
                             // Storage handles conflicting transactions or a full mempool internally,
                             // so just ignore the storage result here
-                            let _ = storage.insert(tx);
+                            let _ = storage.insert(tx.clone());
+                            // Save transaction ids that we will send to peers
+                            inserted_txids.insert(tx.id);
                         }
                         Err((txid, e)) => {
                             reject_if_needed(storage, txid, e);
                             // TODO: should we also log the result?
                         }
                     };
->>>>>>> dd1f0a6d
                 }
                 // Send any newly inserted transactions to peers
                 if !inserted_txids.is_empty() {
